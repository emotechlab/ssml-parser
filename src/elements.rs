//! Documentation comments are taken in part from the SSML specification which
//! can be found [here](https://www.w3.org/TR/speech-synthesis11). All copied
//! sections will be marked with:
//!
//! "Speech Synthesis Markup Language (SSML) Version 1.1" _Copyright © 2010 W3C® (MIT, ERCIM, Keio),
//! All Rights Reserved._
//!
//! If any sections aren't marked please submit a PR. For types this copyright
//! notice will be placed on the top level type and not each field for conciseness
//! but keep in mind the fields will also be taken from the same section of the
//! standard.

// p, audio, break, emphasis, lang, lookup, mark, phoneme, prosody, say-as, sub, s, token, voice, w.
//
// p
// Audio https://www.w3.org/TR/speech-synthesis11/#edef_audio

// Speak can contain:
// * audio - allows for inserting prerecorded audio into output
// * break - controls the pausing or other prosodic boundaries between tokens
// * emphasis - requests that the contained text be spoken with emphasis (also referred to as prominence or stress)
// * lang
// * lexicon
// * lookup
// * mark
// * meta - metadata associated with document
// * metadata - recommended to be RDF about the properties/relationships in document
// * p - Paragraph to speak
// * phoneme - provides a phonemic/phonetic pronunciation for the contained text
// * prosody - permits control of the pitch, speaking rate and volume of the speech output. The attributes, all optional, are:
// * say-as
// * sub
// * s - Sentence to speak
// * token - help segmentation of languages that don't separate via whitespace or things like syllables (can apply expression to just a syllable_
// * voice - production element that requests a change in speaking voice
// * w
//
//
// The token element can only be contained in the following elements: audio, emphasis, lang, lookup, prosody, speak, p, s, voice.
//
// The say-as element has three attributes: interpret-as, format, and detail. The interpret-as attribute is always required; the other two attributes are optional. The legal values for the format attribute depend on the value of the interpret-as attribute.
use anyhow::bail;
use std::collections::HashMap;
use std::convert::Infallible;
use std::num::NonZeroUsize;
use std::str::FromStr;
use std::time::Duration;

// Structural elements
// * speak
// * lexicon
// * lookup
// * meta
// * metadata
// * p/s/token/word
// * say-as
// * phoneme
// * sub
// * lang
//

#[derive(Debug, Clone, Eq, PartialEq, Ord, PartialOrd, Hash)]
pub enum SsmlElement {
    Speak,
    Lexicon,
    Lookup,
    Meta,
    Metadata,
    Paragraph,
    Sentence,
    Token,
    Word,
    SayAs,
    Phoneme,
    Sub,
    Lang,
    Voice,
    Emphasis,
    Break,
    Prosody,
    Audio,
    Mark,
    Description,
    Custom(String),
}

impl SsmlElement {
    /// Returns whether a tag can contain other tags - will always be true for custom tags as we
    /// want to check just in case.
    #[inline(always)]
    pub fn can_contain_tags(&self) -> bool {
        // empty elements
        // * Lexicon
        // * Meta
        // * Metadata (can contain content but is ignored by synthesis processor)
        // * say-as can only contain text to render (word is the same)
        // * phoneme is text only
        // * sub subtitles  only (no elements)
        // * description is only for inside audio tag and not to be rendered
        // * mark element is empty element used as a bookmark
        matches!(
            self,
            Self::Speak
                | Self::Paragraph
                | Self::Sentence
                | Self::Voice
                | Self::Emphasis
                | Self::Token
                | Self::Word
                | Self::Lang
                | Self::Prosody
                | Self::Audio
                | Self::Custom(_)
        )
    }

    /// Check whether the provided element can contain another specified tag. For custom elements
    /// if an element can contain tags it will be assumed it can contain the custom one as these
    /// are outside of the SSML specification.
    pub fn can_contain(&self, other: &Self) -> bool {
        match (self, other) {
            (a, Self::Custom(_)) if a.can_contain_tags() => true,
            (a, _) if !a.can_contain_tags() => false,
            (_, Self::Speak) => false,
            (Self::Speak, _) => true,
            (Self::Paragraph, a) => a.allowed_in_paragraph(),
            (Self::Sentence, a) => a.allowed_in_sentence(),
            (Self::Voice, a) => a.allowed_in_speak(), // Everything allowed inside
            (Self::Emphasis, a) => a.allowed_in_sentence(), // Emphasis and sentence lists match
            (Self::Token | Self::Word, a) => a.allowed_in_token(),
            (Self::Lang, a) => a.allowed_in_speak(),
            (Self::Prosody, a) => a.allowed_in_speak(),
            (Self::Audio, a) => a.allowed_in_speak(),
            (Self::Custom(_), _) => true,
            _ => false, // Should be unreachable
        }
    }

    #[inline(always)]
    fn allowed_in_paragraph(&self) -> bool {
        matches!(self, Self::Sentence) || self.allowed_in_sentence()
    }

    #[inline(always)]
    fn allowed_in_sentence(&self) -> bool {
        matches!(
            self,
            Self::Custom(_)
                | Self::Audio
                | Self::Break
                | Self::Emphasis
                | Self::Lang
                | Self::Lookup
                | Self::Mark
                | Self::Phoneme
                | Self::Prosody
                | Self::SayAs
                | Self::Sub
                | Self::Token
                | Self::Voice
                | Self::Word
        )
    }

    #[inline(always)]
    fn allowed_in_speak(&self) -> bool {
        self != &Self::Speak
    }

    #[inline(always)]
    fn allowed_in_token(&self) -> bool {
        matches!(
            self,
            Self::Audio
                | Self::Break
                | Self::Emphasis
                | Self::Mark
                | Self::Phoneme
                | Self::Prosody
                | Self::SayAs
                | Self::Sub
                | Self::Custom(_)
        )
    }
}

#[derive(Debug, Clone, PartialEq)]
pub enum ParsedElement {
    Speak(SpeakAttributes),
    // TODO: spec mentions `lexicon` can only be immediate children of `speak`. enforce this check
    Lexicon(LexiconAttributes),
    Lookup(LookupAttributes),
    Meta(MetaAttributes),
    Metadata,
    Paragraph,
    Sentence,
    Token(TokenAttributes),
    // `w` element is just an alias for `token`
    Word(TokenAttributes),
    SayAs(SayAsAttributes),
    Phoneme(PhonemeAttributes),
<<<<<<< HEAD
    Sub(SubAttributes),
    Lang,
    Voice,
=======
    Sub,
    Lang(LangAttributes),
    Voice(VoiceAttributes),
>>>>>>> b70b21ea
    Emphasis(EmphasisAttributes),
    Break(BreakAttributes),
    Prosody(ProsodyAttributes),
    Audio,
    Mark,
    Description,
    Custom((String, HashMap<String, String>)),
}

impl ParsedElement {
    pub fn can_contain_tags(&self) -> bool {
        SsmlElement::from(self).can_contain_tags()
    }

    pub fn can_contain(&self, other: &Self) -> bool {
        SsmlElement::from(self).can_contain(&SsmlElement::from(other))
    }
}

impl From<&ParsedElement> for SsmlElement {
    fn from(elem: &ParsedElement) -> Self {
        match elem {
            ParsedElement::Speak(_) => Self::Speak,
            ParsedElement::Lexicon(_) => Self::Lexicon,
            ParsedElement::Lookup(_) => Self::Lookup,
            ParsedElement::Meta(_) => Self::Meta,
            ParsedElement::Metadata => Self::Metadata,
            ParsedElement::Paragraph => Self::Paragraph,
            ParsedElement::Sentence => Self::Sentence,
            ParsedElement::Token(_) => Self::Token,
            ParsedElement::Word(_) => Self::Word,
            ParsedElement::SayAs(_) => Self::SayAs,
            ParsedElement::Phoneme(_) => Self::Phoneme,
<<<<<<< HEAD
            ParsedElement::Sub(_) => Self::Sub,
            ParsedElement::Lang => Self::Lang,
            ParsedElement::Voice => Self::Voice,
=======
            ParsedElement::Sub => Self::Sub,
            ParsedElement::Lang(_) => Self::Lang,
            ParsedElement::Voice(_) => Self::Voice,
>>>>>>> b70b21ea
            ParsedElement::Emphasis(_) => Self::Emphasis,
            ParsedElement::Break(_) => Self::Break,
            ParsedElement::Prosody(_) => Self::Prosody,
            ParsedElement::Audio => Self::Audio,
            ParsedElement::Mark => Self::Mark,
            ParsedElement::Description => Self::Description,
            ParsedElement::Custom((s, _)) => Self::Custom(s.to_string()),
        }
    }
}

#[derive(Clone, Debug, Default, Eq, PartialEq, Ord, PartialOrd, Hash)]
pub struct SpeakAttributes {
    pub lang: Option<String>,
    pub base: Option<String>,
    pub on_lang_failure: Option<OnLanguageFailure>,
}

/// The lang element is used to specify the natural language of the content.
#[derive(Clone, Debug, Default, Eq, PartialEq, Ord, PartialOrd, Hash)]
pub struct LangAttributes {
    pub lang: String,
    pub on_lang_failure: Option<OnLanguageFailure>,
}

/// The onlangfailure attribute is an optional attribute that contains one value
/// from the following enumerated list describing the desired behavior of the
/// synthesis processor upon language speaking failure. A conforming synthesis
/// processor must report a language speaking failure in addition to taking th
/// action(s) below.
///
/// "Speech Synthesis Markup Language (SSML) Version 1.1" _Copyright © 2010 W3C® (MIT, ERCIM, Keio),
/// All Rights Reserved._
#[derive(Debug, Copy, Clone, Eq, PartialEq, Ord, PartialOrd, Hash)]
pub enum OnLanguageFailure {
    /// If a voice exists that can speak the language, the synthesis processor
    /// will switch to that voice and speak the content. Otherwise, the
    /// processor chooses another behavior (either ignoretext or ignorelang).
    ChangeVoice,
    /// The synthesis processor will not attempt to render the text that is in
    /// the failed language.
    IgnoreText,
    /// The synthesis processor will ignore the change in language and speak as
    /// if the content were in the previous language.
    IgnoreLang,
    /// The synthesis processor chooses the behavior (either changevoice, ignoretext,
    /// or ignorelang).
    ProcessorChoice,
}

impl FromStr for OnLanguageFailure {
    type Err = anyhow::Error;

    fn from_str(s: &str) -> Result<Self, Self::Err> {
        let s = match s {
            "changevoice" => Self::ChangeVoice,
            "ignoretext" => Self::IgnoreText,
            "ignorelang" => Self::IgnoreLang,
            "processorchoice" => Self::ProcessorChoice,
            e => bail!("Unrecognised language failure value {}", e),
        };
        Ok(s)
    }
}

impl FromStr for SsmlElement {
    type Err = Infallible;

    fn from_str(s: &str) -> Result<Self, Self::Err> {
        let s = match s {
            "speak" => Self::Speak,
            "lexicon" => Self::Lexicon,
            "lookup" => Self::Lookup,
            "meta" => Self::Meta,
            "metadata" => Self::Metadata,
            "p" => Self::Paragraph,
            "s" => Self::Sentence,
            "token" => Self::Token,
            "w" => Self::Word,
            "say-as" => Self::SayAs,
            "phoneme" => Self::Phoneme,
            "sub" => Self::Sub,
            "lang" => Self::Lang,
            "voice" => Self::Voice,
            "emphasis" => Self::Emphasis,
            "break" => Self::Break,
            "prosody" => Self::Prosody,
            "audio" => Self::Audio,
            "mark" => Self::Mark,
            "description" => Self::Description,
            e => Self::Custom(e.to_string()),
        };
        Ok(s)
    }
}

// Prosody and style
// * voice
// * emphasis
// * break
// * prosody

// Other
// * audio
// * mark
// * desc

// Custom

/// An SSML document MAY reference one or more lexicon documents. A lexicon
/// document is located by a URI with an OPTIONAL media type and is assigned a
/// name that is unique in the SSML document. Any number of lexicon elements MAY
/// occur as immediate children of the speak element.
///
/// The lexicon element MUST have a uri attribute specifying a URI that identifies
/// the location of the lexicon document.
///
/// The lexicon element MUST have an xml:id attribute that assigns a name to the
/// lexicon document. The name MUST be unique to the current SSML document. The
/// scope of this name is the current SSML document.
///
/// The lexicon element MAY have a type attribute that specifies the media type of
/// the lexicon document. The default value of the type attribute is
/// application/pls+xml, the media type associated with Pronunciation Lexicon
/// Specification [PLS] documents as defined in [RFC4267].
///
/// The lexicon element MAY have a fetchtimeout attribute that specifies the timeout
/// for fetches. The value is a Time Designation. The default value is processor-specific.
///
/// The lexicon element MAY have a maxage attribute that indicates that the document is
/// willing to use content whose age is no greater than the specified time
/// (cf. 'max-age' in HTTP 1.1 [RFC2616]). The value is an xsd:nonNegativeInteger
/// [SCHEMA2 §3.3.20]. The document is not willing to use stale content, unless maxstale
/// is also provided.
///
/// The lexicon element MAY have a maxstale attribute that indicates that the document is
/// willing to use content that has exceeded its expiration time (cf. 'max-stale' in HTTP 1.1
/// [RFC2616]). The value is an xsd:nonNegativeInteger [SCHEMA2 §3.3.20]. If maxstale is
/// assigned a value, then the document is willing to accept content that has exceeded its
/// expiration time by no more than the specified amount of time.
///
/// "Speech Synthesis Markup Language (SSML) Version 1.1" _Copyright © 2010 W3C® (MIT, ERCIM, Keio),
/// All Rights Reserved._
#[derive(Debug, Clone, PartialEq)]
pub struct LexiconAttributes {
    pub uri: http::Uri,
    pub xml_id: String,
    pub ty: Option<mediatype::MediaTypeBuf>,
    pub fetchtimeout: Option<TimeDesignation>,
}

#[derive(Debug, Clone, PartialEq)]
pub enum TimeDesignation {
    Seconds(f32),
    Milliseconds(f32),
}

/// The lookup element MUST have a ref attribute. The ref attribute specifies a
/// name that references a lexicon document as assigned by the xml:id attribute
/// of the lexicon element.
///
/// The referenced lexicon document may contain information (e.g., pronunciation)
///  for tokens that can appear in a text to be rendered. For PLS lexicon documents
/// , the information contained within the PLS document MUST be used by the synthesis
///  processor when rendering tokens that appear within the context of a lookup
/// element. For non-PLS lexicon documents, the information contained within the
/// lexicon document SHOULD be used by the synthesis processor when rendering tokens
/// that appear within the content of a lookup element, although the processor MAY
/// choose not to use the information if it is deemed incompatible with the content
/// of the SSML document. For example, a vendor-specific lexicon may be used only for
/// particular values of the interpret-as attribute of the say-as element, or for a
/// particular set of voices. Vendors SHOULD document the expected behavior of the
/// synthesis processor when SSML content refers to a non-PLS lexicon.
///
/// A lookup element MAY contain other lookup elements. When a lookup element contains
/// other lookup elements, the child lookup elements have higher precedence. Precedence
/// means that a token is first looked up in the lexicon with highest precedence. Only
/// if the token is not found in that lexicon is it then looked up in the lexicon with
/// the next lower precedence, and so on until the token is successfully found or until
/// all lexicons have been used for lookup. It is assumed that the synthesis processor
/// already has one or more built-in system lexicons which will be treated as having
/// a lower precedence than those specified using the lexicon and lookup elements.
/// Note that if a token is not within the scope of at least one lookup element, then
/// the token can only be looked up in the built-in system lexicons.
///
/// The lookup element can only contain text to be rendered and the following elements:
/// audio, break, emphasis, lang, lookup, mark, p, phoneme, prosody, say-as, sub, s,
/// token, voice, w.
///
/// "Speech Synthesis Markup Language (SSML) Version 1.1" _Copyright © 2010 W3C® (MIT, ERCIM, Keio),
/// All Rights Reserved._
#[derive(Debug, Clone, PartialEq, Eq)]
pub struct LookupAttributes {
    pub lookup_ref: String,
}

/// The metadata and meta elements are containers in which information about the
/// document can be placed. The metadata element provides more general and powerful
/// treatment of metadata information than meta by using a metadata schema.
///
/// A meta declaration associates a string to a declared meta property or declares
/// "http-equiv" content. Either a name or http-equiv attribute is REQUIRED. It is
/// an error to provide both name and http-equiv attributes. A content attribute is
/// REQUIRED. The seeAlso property is the only defined meta property name. It is
/// used to specify a resource that might provide additional metadata information
/// about the content. This property is modeled on the seeAlso property of Resource
/// Description Framework (RDF) Schema Specification 1.0 [RDF-SCHEMA §5.4.1]. The
/// http-equiv attribute has a special significance when documents are retrieved
/// via HTTP. Although the preferred method of providing HTTP header information is
/// by using HTTP header fields, the "http-equiv" content MAY be used in situations
/// where the SSML document author is unable to configure HTTP header fields
/// associated with their document on the origin server, for example, cache control
/// information. Note that HTTP servers and caches are not required to introspect
/// the contents of meta in SSML documents and thereby override the header values
/// they would send otherwise.
///
/// "Speech Synthesis Markup Language (SSML) Version 1.1" _Copyright © 2010 W3C® (MIT, ERCIM, Keio),
/// All Rights Reserved._
#[derive(Debug, Clone, PartialEq, Eq)]
pub struct MetaAttributes {
    pub name: Option<String>,
    pub http_equiv: Option<String>,
    pub content: String,
}
/// The token element allows the author to indicate its content is a token and to
/// eliminate token (word) segmentation ambiguities of the synthesis processor.
///
/// The token element is necessary in order to render languages
///  - that do not use white space as a token boundary identifier, such as Chinese,
///    Thai, and Japanese
///  - that use white space for syllable segmentation, such as Vietnamese
///  - that use white space for other purposes, such as Urdu
///
/// Use of this element can result in improved cues for prosodic control (e.g.,
/// pause) and may assist the synthesis processor in selection of the correct
/// pronunciation for homographs. Other elements such as break, mark, and prosody
/// are permitted within token to allow annotation at a sub-token level (e.g.,
/// syllable, mora, or whatever units are reasonable for the current language).
///
/// "Speech Synthesis Markup Language (SSML) Version 1.1" _Copyright © 2010 W3C® (MIT, ERCIM, Keio),
/// All Rights Reserved._
#[derive(Debug, Clone, PartialEq, Eq)]
pub struct TokenAttributes {
    /// `role` is an OPTIONAL defined attribute on the token element. The role
    /// attribute takes as its value one or more white space separated QNames
    /// (as defined in Section 4 of Namespaces in XML (1.0 [XMLNS 1.0] or 1.1
    /// [XMLNS 1.1], depending on the version of XML being used)). A QName in
    /// the attribute content is expanded into an expanded-name using the
    /// namespace declarations in scope for the containing token element. Thus,
    ///  each QName provides a reference to a specific item in the designated
    /// namespace. In the second example below, the QName within the role
    /// attribute expands to the "VV0" item in the
    /// "http://www.example.com/claws7tags" namespace. This mechanism allows
    /// for referencing defined taxonomies of word classes, with the expectation
    /// that they are documented at the specified namespace URI.
    ///
    /// The role attribute is intended to be of use in synchronizing with other
    /// specifications, for example to describe additional information to help
    /// the selection of the most appropriate pronunciation for the contained
    /// text inside an external lexicon (see lexicon documents).
    pub role: Option<String>,
}

/// The say-as element allows the author to indicate information on the type of text
/// construct contained within the element and to help specify the level of detail
/// for rendering the contained text.
/// The say-as element has three attributes: interpret-as, format, and detail.
/// The interpret-as attribute is always required; the other two attributes are optional.
/// The legal values for the format attribute depend on the value of the interpret-as attribute.
/// The say-as element can only contain text to be rendered.
/// "Speech Synthesis Markup Language (SSML) Version 1.1" _Copyright © 2010 W3C® (MIT, ERCIM, Keio),
/// All Rights Reserved._
#[derive(Debug, Clone, Eq, PartialEq)]
pub struct SayAsAttributes {
    /// The interpret-as attribute indicates the content type of the contained text construct.
    /// Specifying the content type helps the synthesis processor to distinguish and interpret
    /// text constructs that may be rendered in different ways depending on what type of
    /// information is intended.
    pub interpret_as: String,
    /// The optional format attribute can give further hints on the precise formatting of the
    /// contained text for content types that may have ambiguous formats.
    pub format: Option<String>,
    /// The detail attribute is an optional attribute that indicates the level of detail to be
    /// read aloud or rendered. Every value of the detail attribute must render all of the
    /// informational content in the contained text; however, specific values for the detail
    /// attribute can be used to render content that is not usually informational in running
    /// text but may be important to render for specific purposes. For example, a synthesis
    /// processor will usually render punctuations through appropriate changes in prosody.
    /// Setting a higher level of detail may be used to speak punctuations explicitly,
    /// e.g. for reading out coded part numbers or pieces of software code.
    pub detail: Option<String>,
}

#[derive(Clone, Debug, Eq, PartialEq, Ord, PartialOrd, Hash)]
pub enum PhonemeAlphabet {
    Ipa,
    Other(String),
}

impl FromStr for PhonemeAlphabet {
    type Err = Infallible;

    fn from_str(s: &str) -> Result<Self, Self::Err> {
        match s {
            "ipa" => Ok(Self::Ipa),
            e => Ok(Self::Other(e.to_string())),
        }
    }
}

/// The phoneme element provides a phonemic/phonetic pronunciation for the
/// contained text. The phoneme element may be empty. However, it is recommended
/// that the element contain human-readable text that can be used for non-spoken
/// rendering of the document. For example, the content may be displayed visually
/// for users with hearing impairments.
///
/// "Speech Synthesis Markup Language (SSML) Version 1.1" _Copyright © 2010 W3C® (MIT, ERCIM, Keio),
/// All Rights Reserved._
#[derive(Debug, Clone, Eq, PartialEq)]
pub struct PhonemeAttributes {
    /// The ph attribute is a required attribute that specifies the phoneme/phone
    /// string.
    pub ph: String,
    /// The alphabet attribute is an optional attribute that specifies the
    /// phonemic/phonetic pronunciation alphabet. A pronunciation alphabet
    /// in this context refers to a collection of symbols to represent the
    /// sounds of one or more human languages. The only valid values for this
    /// attribute are "ipa", values defined in the
    /// [Pronunciation Alphabet Registry](https://www.w3.org/TR/speech-synthesis11/#S3.1.10.1)
    /// and vendor-defined strings of the form "x-organization" or
    /// "x-organization-alphabet". For example, the Japan Electronics and
    /// Information Technology Industries Association (JEITA) might wish to
    /// encourage the use of an alphabet such as "x-JEITA" or "x-JEITA-IT-4002"
    /// for their phoneme alphabet (JEIDAALPHABET).
    pub alphabet: Option<PhonemeAlphabet>,
}

///  The strength attribute is an optional attribute having one of the following
///  values: "none", "x-weak", "weak", "medium" (default value), "strong", or
///  "x-strong". This attribute is used to indicate the strength of the prosodic
///  break in the speech output. The value "none" indicates that no prosodic
///  break boundary should be outputted, which can be used to prevent a prosodic
///  break which the processor would otherwise produce. The other values
///  indicate monotonically non-decreasing (conceptually increasing) break
///  strength between tokens. The stronger boundaries are typically accompanied
///  by pauses. "x-weak" and "x-strong" are mnemonics for "extra weak" and
///  "extra strong", respectively.
///
/// "Speech Synthesis Markup Language (SSML) Version 1.1" _Copyright © 2010 W3C® (MIT, ERCIM, Keio),
/// All Rights Reserved._
#[derive(Copy, Clone, Debug, Eq, PartialEq, Ord, PartialOrd, Hash)]
pub enum Strength {
    /// None value - do not insert a break here
    No,
    /// Extra weak break (x-weak)
    ExtraWeak,
    /// Weak break
    Weak,
    /// Medium break (default)
    Medium,
    /// Strong break
    Strong,
    /// Extra strong break (x-strong)
    ExtraStrong,
}

impl FromStr for Strength {
    type Err = anyhow::Error;

    fn from_str(s: &str) -> Result<Self, Self::Err> {
        match s {
            "none" => Ok(Self::No),
            "x-weak" => Ok(Self::ExtraWeak),
            "weak" => Ok(Self::Weak),
            "medium" => Ok(Self::Medium),
            "strong" => Ok(Self::Strong),
            "x-strong" => Ok(Self::ExtraStrong),
            e => bail!("Unrecognised strength value {}", e),
        }
    }
}

/// "Speech Synthesis Markup Language (SSML) Version 1.1" _Copyright © 2010 W3C® (MIT, ERCIM, Keio),
/// All Rights Reserved._
#[derive(Copy, Clone, Debug, Eq, PartialEq, Ord, PartialOrd, Hash)]
pub enum PitchStrength {
    /// Extra low (x-low)
    XLow,
    /// Low
    Low,
    /// Medium
    Medium,
    /// High
    High,
    /// Extra high (x-high)
    XHigh,
    /// Default
    Default,
}

impl FromStr for PitchStrength {
    type Err = anyhow::Error;

    fn from_str(s: &str) -> Result<Self, Self::Err> {
        match s {
            "x-low" => Ok(Self::XLow),
            "low" => Ok(Self::Low),
            "medium" => Ok(Self::Medium),
            "high" => Ok(Self::High),
            "x-high" => Ok(Self::XHigh),
            "default" => Ok(Self::Default),
            e => bail!("Unrecognised value {}", e),
        }
    }
}

/// "Speech Synthesis Markup Language (SSML) Version 1.1" _Copyright © 2010 W3C® (MIT, ERCIM, Keio),
/// All Rights Reserved._
#[derive(Copy, Clone, Debug, Eq, PartialEq, Ord, PartialOrd, Hash)]
pub enum VolumeStrength {
    /// Silent
    Silent,
    /// X-soft
    XSoft,
    /// Soft
    Soft,
    /// Medium
    Medium,
    /// Loud
    Loud,
    /// X-loud
    XLoud,
    /// Default
    Default,
}

impl FromStr for VolumeStrength {
    type Err = anyhow::Error;

    fn from_str(s: &str) -> Result<Self, Self::Err> {
        match s {
            "silent" => Ok(Self::Silent),
            "x-soft" => Ok(Self::XSoft),
            "soft" => Ok(Self::Soft),
            "medium" => Ok(Self::Medium),
            "loud" => Ok(Self::Loud),
            "x-loud" => Ok(Self::XLoud),
            "default" => Ok(Self::Default),
            e => bail!("Unrecognised value {}", e),
        }
    }
}

/// "Speech Synthesis Markup Language (SSML) Version 1.1" _Copyright © 2010 W3C® (MIT, ERCIM, Keio),
/// All Rights Reserved._
#[derive(Copy, Clone, Debug, Eq, PartialEq, Ord, PartialOrd, Hash)]
pub enum RateStrength {
    /// X-slow
    XSlow,
    /// Slow
    Slow,
    /// Medium
    Medium,
    /// Fast
    Fast,
    /// X-fast
    XFast,
    /// Default
    Default,
}

impl FromStr for RateStrength {
    type Err = anyhow::Error;

    fn from_str(s: &str) -> Result<Self, Self::Err> {
        match s {
            "x-slow" => Ok(Self::XSlow),
            "slow" => Ok(Self::Slow),
            "medium" => Ok(Self::Medium),
            "fast" => Ok(Self::Fast),
            "x-fast" => Ok(Self::XFast),
            "default" => Ok(Self::Default),
            e => bail!("Unrecognised value {}", e),
        }
    }
}

/// "Speech Synthesis Markup Language (SSML) Version 1.1" _Copyright © 2010 W3C® (MIT, ERCIM, Keio),
/// All Rights Reserved._
#[derive(Copy, Clone, Debug, PartialEq, PartialOrd)]
pub enum PitchRange {
    Strength(PitchStrength), // low, medium high etc
    Frequency((f32, Unit)),
    RelativeChange((f32, Unit)),
}

impl FromStr for PitchRange {
    type Err = anyhow::Error;

    fn from_str(s: &str) -> Result<Self, Self::Err> {
        match s {
            "x-low" => Ok(Self::Strength(PitchStrength::XLow)),
            "low" => Ok(Self::Strength(PitchStrength::Low)),
            "medium" => Ok(Self::Strength(PitchStrength::Medium)),
            "high" => Ok(Self::Strength(PitchStrength::High)),
            "x-high" => Ok(Self::Strength(PitchStrength::XHigh)),
            "default" => Ok(Self::Strength(PitchStrength::Default)),
            value if value.ends_with("Hz") || value.ends_with("%") || value.ends_with("st") => {
                if value.ends_with("Hz") {
                    if value.starts_with("+") || value.starts_with("-") {
                        if value.starts_with("-") {
                            Ok(Self::RelativeChange((
                                value.strip_suffix("Hz").unwrap().parse::<f32>()?,
                                Unit::Hz,
                            )))
                        } else {
                            Ok(Self::RelativeChange((
                                value.strip_suffix("Hz").unwrap().parse()?,
                                Unit::Hz,
                            )))
                        }
                    } else {
                        Ok(Self::Frequency((
                            value.strip_suffix("Hz").unwrap().parse()?,
                            Unit::Hz,
                        )))
                    }
                } else if value.ends_with("%") {
                    if value.starts_with("+") || value.starts_with("-") {
                        if value.starts_with("-") {
                            Ok(Self::RelativeChange((
                                value.strip_suffix("%").unwrap().parse::<f32>()?,
                                Unit::Percentage,
                            )))
                        } else {
                            Ok(Self::RelativeChange((
                                value.strip_suffix("%").unwrap().parse()?,
                                Unit::Percentage,
                            )))
                        }
                    } else {
                        Ok(Self::RelativeChange((
                            value.strip_suffix("%").unwrap().parse()?,
                            Unit::Percentage,
                        )))
                    }
                } else if value.ends_with("st") {
                    if value.starts_with("+") || value.starts_with("-") {
                        if value.starts_with("-") {
                            Ok(Self::RelativeChange((
                                value.strip_suffix("st").unwrap().parse::<f32>()?,
                                Unit::St,
                            )))
                        } else {
                            Ok(Self::RelativeChange((
                                value.strip_suffix("st").unwrap().parse()?,
                                Unit::St,
                            )))
                        }
                    } else {
                        Ok(Self::RelativeChange((
                            value.strip_suffix("st").unwrap().parse()?,
                            Unit::St,
                        )))
                    }
                } else {
                    bail!("Unrecognised value {}", "Pitch value unrecognised");
                }
            }
            e => bail!("Unrecognised value {}", e),
        }
    }
}

/// "Speech Synthesis Markup Language (SSML) Version 1.1" _Copyright © 2010 W3C® (MIT, ERCIM, Keio),
/// All Rights Reserved._
#[derive(Copy, Clone, Debug, PartialEq, PartialOrd)]
pub enum VolumeRange {
    Strength(VolumeStrength), // "silent", "x-soft", "soft", "medium", "loud", "x-loud", default
    Decibel(f32),
}

impl FromStr for VolumeRange {
    type Err = anyhow::Error;

    fn from_str(s: &str) -> Result<Self, Self::Err> {
        match s {
            "silent" => Ok(Self::Strength(VolumeStrength::Silent)),
            "x-soft" => Ok(Self::Strength(VolumeStrength::XSoft)),
            "soft" => Ok(Self::Strength(VolumeStrength::Soft)),
            "medium" => Ok(Self::Strength(VolumeStrength::Medium)),
            "loud" => Ok(Self::Strength(VolumeStrength::Loud)),
            "x-loud" => Ok(Self::Strength(VolumeStrength::XLoud)),
            "default" => Ok(Self::Strength(VolumeStrength::Default)),
            value if value.ends_with("dB") => {
                if value.starts_with("+") || value.starts_with("-") {
                    if value.starts_with("-") {
                        Ok(Self::Decibel(
                            value.strip_suffix("dB").unwrap().parse::<f32>()? * -1.0,
                        ))
                    } else {
                        Ok(Self::Decibel(
                            value.strip_suffix("dB").unwrap().parse::<f32>()?,
                        ))
                    }
                } else {
                    Ok(Self::Decibel(
                        value.strip_suffix("dB").unwrap().parse::<f32>()?,
                    ))
                }
            }
            e => bail!("Unrecognised value {}", e),
        }
    }
}

/// "Speech Synthesis Markup Language (SSML) Version 1.1" _Copyright © 2010 W3C® (MIT, ERCIM, Keio),
/// All Rights Reserved._
#[derive(Copy, Clone, Debug, PartialEq, PartialOrd)]
pub enum RateRange {
    Strength(RateStrength), // "x-slow", "slow", "medium", "fast", "x-fast", or "default"
    Percentage(PositiveNumber),
}

impl FromStr for RateRange {
    type Err = anyhow::Error;

    fn from_str(s: &str) -> Result<Self, Self::Err> {
        match s {
            "x-slow" => Ok(Self::Strength(RateStrength::XSlow)),
            "slow" => Ok(Self::Strength(RateStrength::Slow)),
            "medium" => Ok(Self::Strength(RateStrength::Medium)),
            "fast" => Ok(Self::Strength(RateStrength::Fast)),
            "x-fast" => Ok(Self::Strength(RateStrength::XFast)),
            "default" => Ok(Self::Strength(RateStrength::Default)),
            value if value.ends_with("%") => {
                if value.starts_with("+") || value.starts_with("-") {
                    if value.starts_with("+") {
                        Ok(Self::Percentage(
                            value.strip_suffix("%").unwrap().parse::<PositiveNumber>()?,
                        ))
                    } else {
                        bail!(
                            "Unrecognised value {}",
                            "Negative percentage not allowed for rate"
                        );
                    }
                } else {
                    Ok(Self::Percentage(
                        value.strip_suffix("%").unwrap().parse::<PositiveNumber>()?,
                    ))
                }
            }
            e => bail!("Unrecognised value {}", e),
        }
    }
}

/// "Speech Synthesis Markup Language (SSML) Version 1.1" _Copyright © 2010 W3C® (MIT, ERCIM, Keio),
/// All Rights Reserved._
#[derive(Copy, Clone, Debug, PartialEq, PartialOrd)]
pub enum ContourElement {
    Element((f32, PitchRange)),
}

impl FromStr for ContourElement {
    type Err = anyhow::Error;

    fn from_str(s: &str) -> Result<Self, Self::Err> {
        match s {
            value if value.starts_with("(") && value.ends_with(")") => {
                let value = value.strip_suffix(")").unwrap().to_string();
                let value = value.strip_prefix("(").unwrap().to_string();
                let elements = value.split(",").collect::<Vec<_>>();

                let pitch = match PitchRange::from_str(&elements[1]) {
                    Ok(result) => result,
                    Err(e) => bail!("Error: {}", e),
                };

                if elements[0].ends_with("%") {
                    let percentage = elements[0].strip_suffix("%").unwrap().parse::<f32>()?;
                    Ok(Self::Element((percentage, pitch)))
                } else {
                    bail!(
                        "Unrecognised value {}",
                        "Invalid percentage in pitch contour"
                    );
                }
            }
            e => bail!("Unrecognised value {}", e),
        }
    }
}

/// "Speech Synthesis Markup Language (SSML) Version 1.1" _Copyright © 2010 W3C® (MIT, ERCIM, Keio),
/// All Rights Reserved._
#[derive(Clone, Debug, PartialEq, PartialOrd)]
pub enum PitchContour {
    Elements(Vec<ContourElement>),
}

impl FromStr for PitchContour {
    type Err = anyhow::Error;

    fn from_str(s: &str) -> Result<Self, Self::Err> {
        let mut pitch_contour_elements = Vec::new();
        match s {
            value if value.starts_with("(") => {
                let elements = value.split(" ").collect::<Vec<_>>();

                for element in elements {
                    let pitchcontourelement = ContourElement::from_str(&element)?;
                    pitch_contour_elements.push(pitchcontourelement);
                }

                Ok(Self::Elements(pitch_contour_elements))
            }
            e => bail!("Unrecognised value {}", e),
        }
    }
}

/// "Speech Synthesis Markup Language (SSML) Version 1.1" _Copyright © 2010 W3C® (MIT, ERCIM, Keio),
/// All Rights Reserved._
#[derive(Copy, Clone, Debug, PartialEq, PartialOrd)]
pub enum PositiveNumber {
    FloatNumber(f32),
    RoundNumber(isize),
}

impl FromStr for PositiveNumber {
    type Err = anyhow::Error;

    fn from_str(s: &str) -> Result<Self, Self::Err> {
        match s {
            value
                if value.starts_with("+")
                    || value.starts_with("-")
                    || value.parse::<f32>().is_ok() =>
            {
                if value.starts_with("+") {
                    if value.contains(".") {
                        Ok(Self::FloatNumber(
                            value.strip_prefix("+").unwrap().parse::<f32>()?,
                        ))
                    } else {
                        Ok(Self::RoundNumber(
                            value.strip_prefix("+").unwrap().parse::<isize>()?,
                        ))
                    }
                } else {
                    if value.starts_with("-") {
                        bail!("Unrecognised value {}", "Negative number not allowed");
                    } else {
                        if value.contains(".") {
                            Ok(Self::FloatNumber(value.parse::<f32>()?))
                        } else {
                            Ok(Self::RoundNumber(value.parse::<isize>()?))
                        }
                    }
                }
            }
            e => bail!("Unrecognised value {}", e),
        }
    }
}

/// "Speech Synthesis Markup Language (SSML) Version 1.1" _Copyright © 2010 W3C® (MIT, ERCIM, Keio),
/// All Rights Reserved._
#[derive(Copy, Clone, Debug, Eq, PartialEq, Ord, PartialOrd, Hash)]
pub enum Unit {
    /// Strong
    Hz,
    /// Moderate (default)
    St,
    /// None
    Percentage,
}

/// "Speech Synthesis Markup Language (SSML) Version 1.1" _Copyright © 2010 W3C® (MIT, ERCIM, Keio),
/// All Rights Reserved._
#[derive(Copy, Clone, Debug, Eq, PartialEq, Ord, PartialOrd, Hash)]
pub enum EmphasisLevel {
    /// Strong
    Strong,
    /// Moderate (default)
    Moderate,
    /// None
    None,
    /// Reduced
    Reduced,
}

impl FromStr for EmphasisLevel {
    type Err = anyhow::Error;

    fn from_str(s: &str) -> Result<Self, Self::Err> {
        match s {
            "strong" => Ok(Self::Strong),
            "moderate" => Ok(Self::Moderate),
            "none" => Ok(Self::None),
            "reduced" => Ok(Self::Reduced),
            e => bail!("Unrecognised value {}", e),
        }
    }
}

/// The break element is an empty element that controls the pausing or other
/// prosodic boundaries between tokens. The use of the break element between
/// any pair of tokens is optional. If the element is not present between
/// tokens, the synthesis processor is expected to automatically determine a
/// break based on the linguistic context. In practice, the break element is
/// most often used to override the typical automatic behavior of a synthesis
/// processor.
///
/// "Speech Synthesis Markup Language (SSML) Version 1.1" _Copyright © 2010 W3C® (MIT, ERCIM, Keio),
/// All Rights Reserved._
#[derive(Copy, Clone, Debug, Eq, PartialEq, Hash, Ord, PartialOrd)]
pub struct BreakAttributes {
    ///  The strength attribute is an optional attribute having one of the following
    ///  values: "none", "x-weak", "weak", "medium" (default value), "strong", or
    ///  "x-strong". This attribute is used to indicate the strength of the prosodic
    ///  break in the speech output. The value "none" indicates that no prosodic
    ///  break boundary should be outputted, which can be used to prevent a prosodic
    ///  break which the processor would otherwise produce. The other values
    ///  indicate monotonically non-decreasing (conceptually increasing) break
    ///  strength between tokens. The stronger boundaries are typically accompanied
    ///  by pauses. "x-weak" and "x-strong" are mnemonics for "extra weak" and
    ///  "extra strong", respectively.
    pub strength: Option<Strength>,
    /// The time attribute is an optional attribute indicating the duration of a
    /// pause to be inserted in the output in seconds or milliseconds. It
    /// follows the time value format from the Cascading Style Sheets Level 2
    /// Recommendation [CSS2], e.g. "250ms",
    pub time: Option<Duration>,
}
/// "Speech Synthesis Markup Language (SSML) Version 1.1" _Copyright © 2010 W3C® (MIT, ERCIM, Keio),
/// All Rights Reserved._
#[derive(Clone, Debug, PartialEq, PartialOrd)]
pub struct ProsodyAttributes {
    /// pitch: the baseline pitch for the contained text. Although the exact meaning of "baseline pitch"
    /// will vary across synthesis processors, increasing/decreasing this value will typically increase/decrease
    /// the approximate pitch of the output. Legal values are: a number followed by "Hz", a relative change
    /// or "x-low", "low", "medium", "high", "x-high", or "default". Labels "x-low" through "x-high" represent
    /// a sequence of monotonically non-decreasing pitch levels.
    pub pitch: Option<PitchRange>,
    /// The pitch contour is defined as a set of white space-separated targets at specified
    /// time positions in the speech output. The algorithm for interpolating between the targets
    /// is processor-specific. In each pair of the form (time position,target), the first value
    /// is a percentage of the period of the contained text (a number followed by "%") and
    /// the second value is the value of the pitch attribute (a number followed by "Hz", a relative
    /// change, or a label value). Time position values outside 0% to 100% are ignored.
    /// If a pitch value is not defined for 0% or 100% then the nearest pitch target is copied.
    /// All relative values for the pitch are relative to the pitch value just before the contained text.
    pub contour: Option<PitchContour>,
    /// the pitch range (variability) for the contained text. Although the exact meaning of
    /// "pitch range" will vary across synthesis processors, increasing/decreasing this value
    /// will typically increase/decrease the dynamic range of the output pitch. Legal values
    /// are: a number followed by "Hz", a relative change or "x-low", "low", "medium", "high",
    /// "x-high", or "default". Labels "x-low" through "x-high" represent a sequence of
    /// monotonically non-decreasing pitch ranges.
    pub range: Option<PitchRange>,
    /// a change in the speaking rate for the contained text. Legal values are: a non-negative
    /// percentage or "x-slow", "slow", "medium", "fast", "x-fast", or "default". Labels "x-slow"
    /// through "x-fast" represent a sequence of monotonically non-decreasing speaking rates.
    /// When the value is a non-negative percentage it acts as a multiplier of the default rate.
    /// For example, a value of 100% means no change in speaking rate, a value of 200% means a
    /// speaking rate twice the default rate, and a value of 50% means a speaking rate of half
    /// the default rate. The default rate for a voice depends on the language and dialect and on
    /// the personality of the voice. The default rate for a voice should be such that it is
    /// experienced as a normal speaking rate for the voice when reading aloud text. Since voices
    /// are processor-specific, the default rate will be as well.
    pub rate: Option<RateRange>,
    /// duration: a value in seconds or milliseconds for the desired time to take to read the
    /// contained text. Follows the time value format from the Cascading Style Sheet Level 2
    /// Recommendation [CSS2], e.g. "250ms", "3s".
    pub duration: Option<Duration>,
    /// the volume for the contained text. Legal values are: a number preceded by "+" or "-"
    /// and immediately followed by "dB"; or "silent", "x-soft", "soft", "medium", "loud", "x-loud",
    /// or "default". The default is +0.0dB. Specifying a value of "silent" amounts to specifying
    /// minus infinity decibels (dB). Labels "silent" through "x-loud" represent a sequence of
    /// monotonically non-decreasing volume levels. When the value is a signed number (dB),
    /// it specifies the ratio of the squares of the new signal amplitude (a1) and the current
    /// amplitude (a0), and is defined in terms of dB:
    pub volume: Option<VolumeRange>,
}

/// "Speech Synthesis Markup Language (SSML) Version 1.1" _Copyright © 2010 W3C® (MIT, ERCIM, Keio),
/// All Rights Reserved._
#[derive(Copy, Clone, Debug, Eq, PartialEq, Hash, Ord, PartialOrd)]
pub struct EmphasisAttributes {
    /// the optional level attribute indicates the strength of emphasis to be applied. Defined
    /// values are "strong", "moderate", "none" and "reduced". The default level is "moderate".
    /// The meaning of "strong" and "moderate" emphasis is interpreted according to the language
    /// being spoken (languages indicate emphasis using a possible combination of pitch change,
    /// timing changes, loudness and other acoustic differences). The "reduced" level is effectively
    /// the opposite of emphasizing a word. For example, when the phrase "going to" is reduced it
    /// may be spoken as "gonna". The "none" level is used to prevent the synthesis processor from
    /// emphasizing words that it might typically emphasize. The values "none", "moderate", and "strong"
    /// are monotonically non-decreasing in strength.
    pub level: Option<EmphasisLevel>,
}

<<<<<<< HEAD
/// The sub element is employed to indicate that the text in the alias attribute
/// value replaces the contained text for pronunciation. This allows a document to
/// contain both a spoken and written form. The REQUIRED alias attribute specifies
/// the string to be spoken instead of the enclosed string. The processor SHOULD
/// apply text normalization to the alias value.
///
/// The sub element can only contain text (no elements).
///
/// "Speech Synthesis Markup Language (SSML) Version 1.1" _Copyright © 2010 W3C® (MIT, ERCIM, Keio),
/// All Rights Reserved._
#[derive(Clone, Debug, Eq, PartialEq)]
pub struct SubAttributes {
    pub alias: String,
=======
#[derive(Copy, Clone, Debug, Eq, PartialEq, Ord, PartialOrd, Hash)]
pub enum Gender {
    Male,
    Female,
    Neutral,
}

impl FromStr for Gender {
    type Err = anyhow::Error;

    fn from_str(s: &str) -> Result<Self, Self::Err> {
        match s {
            "male" => Ok(Self::Male),
            "female" => Ok(Self::Female),
            "neutral" => Ok(Self::Neutral),
            e => bail!("Unrecognised gender value {}", e),
        }
    }
}

/// A language accent pair, this will be a language (required) and an optional accent in which to
/// speak the language.
#[derive(Clone, Debug, Eq, PartialEq, Ord, PartialOrd, Hash)]
pub struct LanguageAccentPair {
    pub lang: String,
    pub accent: Option<String>,
}

impl FromStr for LanguageAccentPair {
    type Err = anyhow::Error;

    fn from_str(s: &str) -> Result<Self, Self::Err> {
        if s.is_empty() {
            bail!("Empty language string");
        } else if s == "und" || s == "zxx" {
            bail!("Disallowed language code");
        } else {
            let lang_accent = s.split(":").collect::<Vec<_>>();
            if lang_accent.len() > 2 {
                bail!(
                    "Invalid format 'language:accent' or 'language' expected for '{}'",
                    s
                );
            }
            if lang_accent.len() == 1 {
                Ok(LanguageAccentPair {
                    lang: lang_accent[0].to_string(),
                    accent: None,
                })
            } else if lang_accent.len() == 2 {
                Ok(LanguageAccentPair {
                    lang: lang_accent[0].to_string(),
                    accent: Some(lang_accent[1].to_string()),
                })
            } else {
                bail!("Unexpected language accent pair: '{}'", s);
            }
        }
    }
}

/// The voice element is a production element that requests a change in speaking voice. There are
/// two kinds of attributes for the voice element: those that indicate desired features of a
/// voice and those that control behavior. The voice feature attributes are:
///
/// * **gender**: _optional_ attribute indicating the preferred gender of the voice to speak the
/// contained text. Enumerated values are: "male", "female", "neutral", or the empty string "".
/// * **age**: _optional_ attribute indicating the preferred age in years (since birth) of the
/// voice to speak the contained text. Acceptable values are of type xsd:nonNegativeInteger
/// [SCHEMA2 §3.3.20] or the empty string "".
/// * **variant**: _optional_ attribute indicating a preferred variant of the other voice
/// characteristics to speak the contained text. (e.g. the second male child voice). Valid values of
/// variant are of type xsd:positiveInteger [SCHEMA2 §3.3.25] or the empty string "".
/// * **name**: _optional_ attribute indicating a processor-specific voice name to speak the contained
/// text. The value may be a space-separated list of names ordered from top preference down or the
/// empty string "". As a result a name must not contain any white space.
/// * **languages**: _optional_ attribute indicating the list of languages the voice is desired to speak.
/// The value must be either the empty string "" or a space-separated list of languages, with optional
/// accent indication per language. Each language/accent pair is of the form "language" or
/// "language:accent", where both language and accent must be an Extended Language Range
/// [BCP47, Matching of Language Tags §2.2], except that the values "und" and "zxx" are disallowed.
/// A voice satisfies the languages feature if, for each language/accent pair in the list,
///   1. the voice is documented (see Voice descriptions) as reading/speaking a language that
///   matches the Extended Language Range given by language according to the Extended Filtering
///   matching algorithm [BCP47, Matching of Language Tags §3.3.2], and
///   2. if an accent is given, the voice is documented (see Voice descriptions) as
///   reading/speaking the language above with an accent that matches the Extended Language Range
///   given by accent according to the Extended Filtering matching algorithm [BCP47, Matching of
///   Language Tags §3.3.2], except that the script and extension subtags of the accent must be
///   ignored by the synthesis processor. It is recommended that authors and voice providers do
///   not use the script or extension subtags for accents because they are not relevant for
///   speaking.
///
/// For example, a languages value of "en:pt fr:ja" can legally be matched by any voice that can
/// both read English (speaking it with a Portuguese accent) and read French (speaking it with a
/// Japanese accent). Thus, a voice that only supports "en-US" with a "pt-BR" accent and "fr-CA"
/// with a "ja" accent would match. As another example, if we have <voice languages="fr:pt"> and
/// there is no voice that supports French with a Portuguese accent, then a voice selection
/// failure will occur. Note that if no accent indication is given for a language, then any voice
/// that speaks the language is acceptable, regardless of accent. Also, note that author control
/// over language support during voice selection is independent of any value of xml:lang in the
/// text.
///
/// For the feature attributes above, an empty string value indicates that any voice will satisfy
/// the feature. The top-level default value for all feature attributes is "", the empty string.
///
/// The behavior control attributes of voice are:
///
/// * **required**: _optional_ attribute that specifies a set of features by their respective
/// attribute names. This set of features is used by the voice selection algorithm described below.
/// Valid values of required are a space-separated list composed of values from the list of feature
/// names: "name", "languages", "gender", "age", "variant" or the empty string "". The default
/// value for this attribute is "languages".
/// * **ordering**: _optional_ attribute that specifies the priority ordering of features. Valid
/// values of ordering are a space-separated list composed of values from the list of feature
/// names: "name", "languages", "gender", "age", "variant" or the empty string "", where features
/// named earlier in the list have higher priority . The default value for this attribute is
/// "languages". Features not listed in the ordering list have equal priority to each other but
/// lower than that of the last feature in the list. Note that if the ordering attribute is set to
/// the empty string then all features have the same priority.
/// * **onvoicefailure**: _optional_ attribute containing one value from the following enumerated
/// list describing the desired behavior of the synthesis processor upon voice selection failure.
/// The default value for this attribute is "priorityselect".
///     * *priorityselect* - the synthesis processor uses the values of all voice feature attributes
///     to select a voice by feature priority, where the starting candidate set is the set of all
///     available voices.
///     * *keepexisting* - the voice does not change.
///     * *processorchoice* - the synthesis processor chooses the behavior (either priorityselect or
///     keepexisting).
///
/// The following voice selection algorithm must be used:
///
/// 1. All available voices are identified for which the values of all voice feature attributes
/// listed in the required attribute value are matched. When the value of the required attribute is
/// the empty string "", any and all voices are considered successful matches. If one or more voices
/// are identified, the selection is considered successful; otherwise there is voice selection
/// failure.
/// 2. If a successful selection identifies only one voice, the synthesis processor must use that
/// voice.
/// 3. If a successful selection identifies more than one voice, the remaining features (those not
/// listed in the required attribute value) are used to choose a voice by feature priority, where
/// the starting candidate set is the set of all voices identified.
/// 4. If there is voice selection failure, a conforming synthesis processor must report the voice
/// selection failure in addition to taking the action(s) expressed by the value of the
/// onvoicefailure attribute.
/// 5. To choose a voice by feature priority, each feature is taken in turn starting with the
/// highest priority feature, as controlled by the ordering attribute.
///     * If at least one voice matches the value of the current voice feature attribute then all
///     voices not matching that value are removed from the candidate set. If a single voice remains
///     in the candidate set the synthesis processor must use it. If more than one voice remains in
///     the candidate set then the next priority feature is examined for the candidate set.
///     * If no voices match the value of the current voice feature attribute then the next priority
///     feature is examined for the candidate set.
/// 6. After examining all feature attributes on the ordering list, if multiple voices remain in
/// the candidate set, the synthesis processor must use any one of them.
///
/// Although each attribute individually is optional, it is an error if no attributes are specified
/// when the voice element is used.
///
/// # Voice descriptions
/// For every voice made available to a synthesis processor, the vendor of the voice must document the
/// following:
///
/// * a list of language tags [BCP47, Tags for Identifying Languages] representing the languages the
/// voice can read.
/// * for each language, a language tag [BCP47, Tags for Identifying Languages] representing the
/// accent the voice uses when reading the language.
///
/// Although indication of language (using xml:lang) and selection of voice (using voice) are
/// independent, there is no requirement that a synthesis processor support every possible
/// combination of values of the two. However, a synthesis processor must document expected
/// rendering behavior for every possible combination. See the onlangfailure attribute for
/// information on what happens when the processor encounters text content that the voice cannot
/// speak.
///
/// voice attributes are inherited down the tree including to within elements that change the
/// language. The defaults described for each attribute only apply at the top (document) level and
/// are overridden by explicit author use of the voice element. In addition, changes in voice are
/// scoped and apply only to the content of the element in which the change occurred. When
/// processing reaches the end of a voice element content, i.e. the closing </voice> tag, the voice
/// in effect before the beginning tag is restored.
///
/// Similarly, if a voice is changed by the processor as a result of a language speaking failure,
/// the prior voice is restored when that voice is again able to speak the content. Note that there
/// is always an active voice, since the synthesis processor is required to select a default voice
/// before beginning execution of the document.
///
/// Relative changes in prosodic parameters should be carried across voice changes. However,
/// different voices have different natural defaults for pitch, speaking rate, etc. because they
/// represent different personalities, so absolute values of the prosodic parameters may vary across
/// changes in the voice.
///
/// The quality of the output audio or voice may suffer if a change in voice is requested within a
/// sentence.
///
/// "Speech Synthesis Markup Language (SSML) Version 1.1" _Copyright © 2010 W3C® (MIT, ERCIM, Keio),
/// All Rights Reserved._
#[derive(Clone, Debug, Eq, PartialEq, Hash, Ord, PartialOrd)]
pub struct VoiceAttributes {
    pub gender: Option<Gender>,
    pub age: Option<u8>,
    pub variant: Option<NonZeroUsize>,
    pub name: Vec<String>,
    pub languages: Vec<LanguageAccentPair>,
>>>>>>> b70b21ea
}<|MERGE_RESOLUTION|>--- conflicted
+++ resolved
@@ -199,15 +199,9 @@
     Word(TokenAttributes),
     SayAs(SayAsAttributes),
     Phoneme(PhonemeAttributes),
-<<<<<<< HEAD
     Sub(SubAttributes),
-    Lang,
-    Voice,
-=======
-    Sub,
     Lang(LangAttributes),
     Voice(VoiceAttributes),
->>>>>>> b70b21ea
     Emphasis(EmphasisAttributes),
     Break(BreakAttributes),
     Prosody(ProsodyAttributes),
@@ -241,15 +235,9 @@
             ParsedElement::Word(_) => Self::Word,
             ParsedElement::SayAs(_) => Self::SayAs,
             ParsedElement::Phoneme(_) => Self::Phoneme,
-<<<<<<< HEAD
             ParsedElement::Sub(_) => Self::Sub,
-            ParsedElement::Lang => Self::Lang,
-            ParsedElement::Voice => Self::Voice,
-=======
-            ParsedElement::Sub => Self::Sub,
             ParsedElement::Lang(_) => Self::Lang,
             ParsedElement::Voice(_) => Self::Voice,
->>>>>>> b70b21ea
             ParsedElement::Emphasis(_) => Self::Emphasis,
             ParsedElement::Break(_) => Self::Break,
             ParsedElement::Prosody(_) => Self::Prosody,
@@ -1154,7 +1142,6 @@
     pub level: Option<EmphasisLevel>,
 }
 
-<<<<<<< HEAD
 /// The sub element is employed to indicate that the text in the alias attribute
 /// value replaces the contained text for pronunciation. This allows a document to
 /// contain both a spoken and written form. The REQUIRED alias attribute specifies
@@ -1168,7 +1155,8 @@
 #[derive(Clone, Debug, Eq, PartialEq)]
 pub struct SubAttributes {
     pub alias: String,
-=======
+}
+
 #[derive(Copy, Clone, Debug, Eq, PartialEq, Ord, PartialOrd, Hash)]
 pub enum Gender {
     Male,
@@ -1373,5 +1361,4 @@
     pub variant: Option<NonZeroUsize>,
     pub name: Vec<String>,
     pub languages: Vec<LanguageAccentPair>,
->>>>>>> b70b21ea
 }